/*
 * Copyright (C) 2017  AltOS-Rust Team
 *
 * This program is free software: you can redistribute it and/or modify
 * it under the terms of the GNU General Public License as published by
 * the Free Software Foundation, either version 3 of the License, or
 * (at your option) any later version.
 *
 * This program is distributed in the hope that it will be useful,
 * but WITHOUT ANY WARRANTY; without even the implied warranty of
 * MERCHANTABILITY or FITNESS FOR A PARTICULAR PURPOSE.  See the
 * GNU General Public License for more details.
 *
 * You should have received a copy of the GNU General Public License
 * along with this program. If not, see <http://www.gnu.org/licenses/>.
 */

#![feature(allocator)]
#![feature(const_fn)]
#![feature(asm)]
#![feature(cfg_target_has_atomic)]

#![cfg_attr(not(test), allocator)]
#![no_std]

#[cfg(test)]
extern crate std;

#[cfg(all(target_arch="arm", not(target_has_atomic="ptr")))]
extern crate cm0_atomic as atomic;

#[macro_use]
extern crate altos_macros;

#[cfg(target_has_atomic="ptr")]
use core::sync::atomic as atomic;
use atomic::{AtomicUsize, ATOMIC_USIZE_INIT, Ordering};

static mut BUMP_ALLOCATOR: BumpAllocator = BumpAllocator::new();

/// Call this before doing any heap allocation. This MUST only be called once
pub fn init_heap(heap_start: usize, heap_size: usize) {
    unsafe { BUMP_ALLOCATOR.init(heap_start, heap_size) };
}

pub struct BumpAllocator {
    heap_start: usize,
    heap_size: usize,
    next: AtomicUsize,
}

impl BumpAllocator {
    /// Create a new bump allocator, which uses the memory in the range
    /// [heap_start..heap_start + heap_size).
    pub const fn new() -> Self {
        BumpAllocator {
            heap_start: 0,
            heap_size: 0,
            next: ATOMIC_USIZE_INIT,
        }
    }

    pub fn init(&mut self, heap_start: usize, heap_size: usize) {
        self.heap_start = heap_start;
        self.heap_size = heap_size;
        self.next.store(heap_start, Ordering::Relaxed);
    }
<<<<<<< HEAD

    /// Allocates a block of memory with the given size and alignment.
    #[inline(never)]
    pub fn allocate(&self, size: usize, align: usize) -> Option<*mut u8> {
        loop {
            let old_next = self.next.load(Ordering::SeqCst);
            let alloc_start = align_up(old_next, align);
            let alloc_end = alloc_start.saturating_add(size);

            if alloc_end <= self.heap_start + self.heap_size {
                if self.next.compare_and_swap(old_next, alloc_end, Ordering::SeqCst) == old_next {
                    return Some(alloc_start as *mut u8)
                }
            }
            else {
                return None
            }
=======
  }

  pub fn init(&mut self, heap_start: usize, heap_size: usize) {
    self.heap_start = heap_start;
    self.heap_size = heap_size;
    self.next.store(heap_start, Ordering::Relaxed);
  }

  /// Allocates a block of memory with the given size and alignment.
  #[inline(never)]
  pub fn allocate(&self, size: usize, align: usize) -> Option<*mut u8> {
    kprintln!("Allocating {} bytes", size);
    loop {
      let old_next = self.next.load(Ordering::SeqCst);
      let alloc_start = align_up(old_next, align);
      let alloc_end = alloc_start.saturating_add(size);

      if alloc_end <= self.heap_start + self.heap_size {
        if self.next.compare_and_swap(old_next, alloc_end, Ordering::SeqCst) == old_next {
          return Some(alloc_start as *mut u8)
>>>>>>> f8206c36
        }
    }
}

/// Align downwards. Returns the greatest x with alignment `align` so that x <= addr. The alignment
/// must be a power of 2.
pub fn align_down(addr: usize, align: usize) -> usize {
    if align.is_power_of_two() {
        addr & !(align - 1)
    }
    else if align == 0 {
        addr
    }
    else {
        panic!("align_down - `align` must be a power of 2");
    }
}

/// Align upwards. Returns the smallest x with alignment `align` so that x >= addr. The alignment
/// must be a power of 2.
pub fn align_up(addr: usize, align: usize) -> usize {
    align_down(addr + align - 1, align)
}

#[no_mangle]
#[cfg(not(test))]
pub extern fn __rust_allocate(size: usize, align: usize) -> *mut u8 {
    unsafe {
        BUMP_ALLOCATOR.allocate(size, align).expect("out of memory")
    }
}

#[no_mangle]
#[cfg(not(test))]
pub extern fn __rust_deallocate(_ptr: *mut u8, _size: usize, _align: usize) {
    // leak it...
}

#[no_mangle]
#[cfg(not(test))]
pub extern fn __rust_usable_size(size: usize, _align: usize) -> usize {
    size
}

#[no_mangle]
#[cfg(not(test))]
pub extern fn __rust_reallocate_inplace(_ptr: *mut u8, size: usize, _new_size: usize, _align: usize) -> usize {
    size
}

#[no_mangle]
#[cfg(not(test))]
pub extern fn __rust_reallocate(ptr: *mut u8, size: usize, new_size: usize, align: usize) -> *mut u8 {
    use core::{ptr, cmp};

    let new_ptr = __rust_allocate(new_size, align);
    unsafe { ptr::copy(ptr, new_ptr, cmp::min(size, new_size)) };
    __rust_deallocate(ptr, size, align);
    new_ptr
}

#[cfg(test)]
mod tests {
    use super::*;
    use std::sync::Arc;
    use std::vec::Vec;

    #[test]
    fn test_alloc_smoke() {
        let mut allocator = BumpAllocator::new();
        allocator.init(0, 10 * 1024 * 1024);
        assert!(allocator.allocate(1024, 1).is_some());
        assert!(allocator.allocate(1024, 1).is_some());
        assert!(allocator.allocate(1024 * 1024, 1).is_some());
        assert_eq!(allocator.next.load(Ordering::Relaxed), 1024 * 1024 + 2048);
    }

    #[test]
    fn test_thread_safety() {
        let mut allocator = BumpAllocator::new();
        let mut handles = Vec::with_capacity(10);
        allocator.init(0, 10 * 1024 * 1024);
        let alloc_arc = Arc::new(allocator);
        for _ in 0..10 {
            let alloc = alloc_arc.clone();
            handles.push(std::thread::spawn(move|| {
                for _ in 0..1000 {
                    alloc.allocate(1024, 1);
                }
            }));
        }
        for handle in handles {
            handle.join().unwrap();
        }
        assert_eq!(alloc_arc.next.load(Ordering::Relaxed), 10 * 1000 * 1024);
    }

    #[test]
    fn test_oom() {
        let mut allocator = BumpAllocator::new();
        allocator.init(0, 1024);
        assert!(allocator.allocate(1024, 1).is_some());
        assert!(allocator.allocate(1024, 1).is_none());
    }
}<|MERGE_RESOLUTION|>--- conflicted
+++ resolved
@@ -65,7 +65,6 @@
         self.heap_size = heap_size;
         self.next.store(heap_start, Ordering::Relaxed);
     }
-<<<<<<< HEAD
 
     /// Allocates a block of memory with the given size and alignment.
     #[inline(never)]
@@ -83,28 +82,6 @@
             else {
                 return None
             }
-=======
-  }
-
-  pub fn init(&mut self, heap_start: usize, heap_size: usize) {
-    self.heap_start = heap_start;
-    self.heap_size = heap_size;
-    self.next.store(heap_start, Ordering::Relaxed);
-  }
-
-  /// Allocates a block of memory with the given size and alignment.
-  #[inline(never)]
-  pub fn allocate(&self, size: usize, align: usize) -> Option<*mut u8> {
-    kprintln!("Allocating {} bytes", size);
-    loop {
-      let old_next = self.next.load(Ordering::SeqCst);
-      let alloc_start = align_up(old_next, align);
-      let alloc_end = alloc_start.saturating_add(size);
-
-      if alloc_end <= self.heap_start + self.heap_size {
-        if self.next.compare_and_swap(old_next, alloc_end, Ordering::SeqCst) == old_next {
-          return Some(alloc_start as *mut u8)
->>>>>>> f8206c36
         }
     }
 }
