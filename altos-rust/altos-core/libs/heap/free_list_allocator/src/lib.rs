--- conflicted
+++ resolved
@@ -52,7 +52,6 @@
 pub fn init_heap(heap_start: usize, heap_size: usize) {
     let mut guard = FL_ALLOCATOR.lock();
     guard.init(heap_start, heap_size);
-
 }
 
 #[no_mangle]
@@ -65,34 +64,15 @@
 #[no_mangle]
 #[cfg(not(test))]
 pub extern fn __rust_deallocate(_ptr: *mut u8, _size: usize, _align: usize) {
-<<<<<<< HEAD
-    unsafe {
-        let mut guard = FL_ALLOCATOR.lock();
-        guard.deallocate(_ptr, _size, _align)
-    }
-=======
-    // This ignores align currently
-    // TODO: Deal with align
-
     let mut guard = FL_ALLOCATOR.lock();
-    guard.deallocate(_ptr, _size, _align)
->>>>>>> 4043ce5d
+    guard.deallocate(_ptr, _size, _align);
 }
 
 #[no_mangle]
 #[cfg(not(test))]
 pub extern fn __rust_usable_size(size: usize, _align: usize) -> usize {
-<<<<<<< HEAD
-    unsafe {
-        let guard = FL_ALLOCATOR.lock();
-        alignment::align_up(size, guard.get_block_hdr_size())
-    }
-=======
-    // TODO: This actually needs to return result from minimum block alignment or value of _align
-    // So if minimal block size is 16, align is 32, and size is 5, usable size is 32
     let guard = FL_ALLOCATOR.lock();
     alignment::align_up(size, guard.get_block_hdr_size())
->>>>>>> 4043ce5d
 }
 
 #[no_mangle]
@@ -112,36 +92,4 @@
     unsafe { ptr::copy(ptr, new_ptr, cmp::min(size, new_size)) };
     __rust_deallocate(ptr, size, align);
     new_ptr
-}
-
-#[cfg(test)]
-mod tests {
-    /*
-    use super::*;
-    use std::sync::Arc;
-    use std::vec::Vec;
-    use core::mem::{size_of, align_of};
-    use free_list::BlockHeader;
-    use test;
-    */
-<<<<<<< HEAD
-=======
-
-    // fn _get_test_fl_allocator_with_size(heap_size: usize) -> FreeListAllocator {
-    //     FreeListAllocator {
-    //         heap_list: test::get_free_list_with_size(heap_size),
-    //     }
-    // }
-
-    // TODO: Implement more tests for this
-
-    /*
-    Test
-        __rust_allocate
-        __rust_deallocate
-        __rust_usable_size
-        __rust_reallocate_inplace
-        __rust_reallocate
-    */
->>>>>>> 4043ce5d
 }