/*
 * Copyright (C) 2017  AltOS-Rust Team
 *
 * This program is free software: you can redistribute it and/or modify
 * it under the terms of the GNU General Public License as published by
 * the Free Software Foundation, either version 3 of the License, or
 * (at your option) any later version.
 *
 * This program is distributed in the hope that it will be useful,
 * but WITHOUT ANY WARRANTY; without even the implied warranty of
 * MERCHANTABILITY or FITNESS FOR A PARTICULAR PURPOSE.  See the
 * GNU General Public License for more details.
 *
 * You should have received a copy of the GNU General Public License
 * along with this program. If not, see <http://www.gnu.org/licenses/>.
 */

/*
 * The free list allocator uses a linked list to keep track of blocks of free memory, allowing
 * for more efficient use of memory than the bump allocator. This allocator reclaims memory
 * on deallocations and allocates memory using the first fit strategy.
 */

#![feature(allocator)]
#![feature(const_fn)]
#![feature(asm)]
#![feature(cfg_target_has_atomic)]
#![cfg_attr(not(test), allocator)]
#![no_std]

#[cfg(test)]
#[macro_use]
extern crate std;

extern crate cm0_sync as sync;

use sync::spin::SpinMutex;
use free_list::FreeList;

mod free_list;
mod alignment;

#[cfg(test)]
mod test;

static mut FL_ALLOCATOR : SpinMutex<FreeList> =
    SpinMutex::new(FreeList::new());


/// Initializes the free list with the given heap memory starting position and size
/// Call this before doing any heap allocation. This MUST only be called once
pub fn init_heap(heap_start: usize, heap_size: usize) {
    unsafe {
        let mut guard = FL_ALLOCATOR.lock();
<<<<<<< HEAD
        (*guard).init(heap_start, heap_size);
    }
}

pub struct FreeListAllocator {
    heap_list: free_list::FreeList,
}

impl FreeListAllocator {
    /// Creates a new free list allocator
    pub const fn new() -> Self {
        FreeListAllocator {
            heap_list: free_list::FreeList::new(),
        }
    }

    pub fn init(&mut self, heap_start: usize, heap_size: usize) {
        // List starts with a single block containing all the memory
        self.heap_list.init(heap_start, heap_size);
    }

    /// Allocates a block of memory with the given size and alignment.
    #[inline(never)]
    pub fn allocate(&mut self, size: usize, align: usize) -> *mut u8 {
        // Should we be using an option here?
        let alloc_ptr = self.heap_list.allocate(size, align);
        // Is this the right place for checking if we're out of memory?
        if alloc_ptr.is_null() {
            panic!("Out of memory")
        }
        alloc_ptr
    }

    /// Deallocates a block of memory with the given size and alignment.
    #[inline(never)]
    pub fn deallocate(&mut self, alloc_ptr: *mut u8, size: usize, align: usize) {
        // Do we even care about alignment variable?
        self.heap_list.deallocate(alloc_ptr, size, align);
=======
        guard.init(heap_start, heap_size);
>>>>>>> c5c6aa3b
    }
}

#[no_mangle]
#[cfg(not(test))]
pub extern fn __rust_allocate(size: usize, align: usize) -> *mut u8 {
    unsafe {
        let mut guard = FL_ALLOCATOR.lock();
        guard.allocate(size, align)
    }
}

#[no_mangle]
#[cfg(not(test))]
pub extern fn __rust_deallocate(_ptr: *mut u8, _size: usize, _align: usize) {
    // This ignores align currently
    // TODO: Deal with align
    unsafe {
        let mut guard = FL_ALLOCATOR.lock();
        guard.deallocate(_ptr, _size)
    }
}

#[no_mangle]
#[cfg(not(test))]
pub extern fn __rust_usable_size(size: usize, _align: usize) -> usize {
    // TODO: This actually needs to return result from minimum block alignment or value of _align
    // So if minimal block size is 16, align is 32, and size is 5, usable size is 32
    unsafe {
        let guard = FL_ALLOCATOR.lock();
<<<<<<< HEAD
        alignment::align_up(size, (*guard).heap_list.get_block_hdr_size())
=======
        alignment::use_size(size, guard.get_block_hdr_size())
>>>>>>> c5c6aa3b
    }
}

#[no_mangle]
#[cfg(not(test))]
pub extern fn __rust_reallocate_inplace(_ptr: *mut u8, size: usize, _new_size: usize, _align: usize) -> usize {
    // TODO: This could search the list and try to expand to _new_size
    size
}

#[no_mangle]
#[cfg(not(test))]
pub extern fn __rust_reallocate(ptr: *mut u8, size: usize, new_size: usize, align: usize) -> *mut u8 {
    // TODO: Could call __rust_reallocate_inplace first before doing a normal reallocation
    use core::{ptr, cmp};

    let new_ptr = __rust_allocate(new_size, align);
    // I was having issues with ptr::copy earlier. Should we use that here?
    unsafe { ptr::copy(ptr, new_ptr, cmp::min(size, new_size)) };
    __rust_deallocate(ptr, size, align);
    new_ptr
}

#[cfg(test)]
mod tests {
    /*
    use super::*;
    use std::sync::Arc;
    use std::vec::Vec;
    use core::mem::{size_of, align_of};
    use free_list::BlockHeader;
    use test;

<<<<<<< HEAD
    // fn _get_test_fl_allocator_with_size(heap_size: usize) -> FreeListAllocator {
    //     FreeListAllocator {
    //         heap_list: test::get_free_list_with_size(heap_size),
    //     }
    // }

    // TODO: Implement more tests for this

    /*
=======
    // TODO: Implement more tests for this
    // What tests should go in here as opposed to free_list.rs?
>>>>>>> c5c6aa3b
    Test
        __rust_allocate
        __rust_deallocate
        __rust_usable_size
        __rust_reallocate_inplace
        __rust_reallocate
    */
<<<<<<< HEAD

    // Free list allocator does not have enough memory for new allocation
    // #[test]
    // #[should_panic]
    // fn fl_allocator_not_enough_memory() {
    //     let heap_size: usize = 2048;
    //     let mut fl_allocator = _get_test_fl_allocator_with_size(heap_size);
    //
    //     assert!(!fl_allocator.allocate(512, 1).is_null());
    //     assert!(!fl_allocator.allocate(512, 1).is_null());
    //     assert!(!fl_allocator.allocate(512, 2).is_null());
    //
    //     // This should panic due to not enough remaining memory
    //     fl_allocator.allocate(1024, 1);
    // }

    // Free list allocator runs out of memory completely
    // #[test]
    // #[should_panic]
    // fn fl_allocator_out_of_memory() {
    //     let heap_size: usize = 512;
    //     let mut fl_allocator = _get_test_fl_allocator_with_size(heap_size);
    //
    //     fl_allocator.allocate(256, 1);
    //     fl_allocator.allocate(256, 1);
    //
    //     // This should panic due to 0 memory left
    //     fl_allocator.allocate(256, 1);
    // }
=======
>>>>>>> c5c6aa3b
}<|MERGE_RESOLUTION|>--- conflicted
+++ resolved
@@ -52,48 +52,7 @@
 pub fn init_heap(heap_start: usize, heap_size: usize) {
     unsafe {
         let mut guard = FL_ALLOCATOR.lock();
-<<<<<<< HEAD
-        (*guard).init(heap_start, heap_size);
-    }
-}
-
-pub struct FreeListAllocator {
-    heap_list: free_list::FreeList,
-}
-
-impl FreeListAllocator {
-    /// Creates a new free list allocator
-    pub const fn new() -> Self {
-        FreeListAllocator {
-            heap_list: free_list::FreeList::new(),
-        }
-    }
-
-    pub fn init(&mut self, heap_start: usize, heap_size: usize) {
-        // List starts with a single block containing all the memory
-        self.heap_list.init(heap_start, heap_size);
-    }
-
-    /// Allocates a block of memory with the given size and alignment.
-    #[inline(never)]
-    pub fn allocate(&mut self, size: usize, align: usize) -> *mut u8 {
-        // Should we be using an option here?
-        let alloc_ptr = self.heap_list.allocate(size, align);
-        // Is this the right place for checking if we're out of memory?
-        if alloc_ptr.is_null() {
-            panic!("Out of memory")
-        }
-        alloc_ptr
-    }
-
-    /// Deallocates a block of memory with the given size and alignment.
-    #[inline(never)]
-    pub fn deallocate(&mut self, alloc_ptr: *mut u8, size: usize, align: usize) {
-        // Do we even care about alignment variable?
-        self.heap_list.deallocate(alloc_ptr, size, align);
-=======
         guard.init(heap_start, heap_size);
->>>>>>> c5c6aa3b
     }
 }
 
@@ -113,7 +72,7 @@
     // TODO: Deal with align
     unsafe {
         let mut guard = FL_ALLOCATOR.lock();
-        guard.deallocate(_ptr, _size)
+        guard.deallocate(_ptr, _size, _align)
     }
 }
 
@@ -124,11 +83,7 @@
     // So if minimal block size is 16, align is 32, and size is 5, usable size is 32
     unsafe {
         let guard = FL_ALLOCATOR.lock();
-<<<<<<< HEAD
-        alignment::align_up(size, (*guard).heap_list.get_block_hdr_size())
-=======
-        alignment::use_size(size, guard.get_block_hdr_size())
->>>>>>> c5c6aa3b
+        alignment::align_up(size, guard.get_block_hdr_size())
     }
 }
 
@@ -161,8 +116,8 @@
     use core::mem::{size_of, align_of};
     use free_list::BlockHeader;
     use test;
+    */
 
-<<<<<<< HEAD
     // fn _get_test_fl_allocator_with_size(heap_size: usize) -> FreeListAllocator {
     //     FreeListAllocator {
     //         heap_list: test::get_free_list_with_size(heap_size),
@@ -172,10 +127,6 @@
     // TODO: Implement more tests for this
 
     /*
-=======
-    // TODO: Implement more tests for this
-    // What tests should go in here as opposed to free_list.rs?
->>>>>>> c5c6aa3b
     Test
         __rust_allocate
         __rust_deallocate
@@ -183,7 +134,6 @@
         __rust_reallocate_inplace
         __rust_reallocate
     */
-<<<<<<< HEAD
 
     // Free list allocator does not have enough memory for new allocation
     // #[test]
@@ -213,6 +163,5 @@
     //     // This should panic due to 0 memory left
     //     fl_allocator.allocate(256, 1);
     // }
-=======
->>>>>>> c5c6aa3b
+
 }