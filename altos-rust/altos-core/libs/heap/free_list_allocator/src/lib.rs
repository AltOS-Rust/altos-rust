--- conflicted
+++ resolved
@@ -41,13 +41,9 @@
 #[cfg(target_has_atomic="ptr")]
 use core::sync::atomic as atomic;
 
-<<<<<<< HEAD
-=======
-
 // Not sure if we need to be using this or not
 //use atomic::{AtomicUsize, ATOMIC_USIZE_INIT, Ordering};
 
->>>>>>> 59b58baf
 mod free_list;
 
 static SYNC_FL_ALLOCATOR : sync::spin::SpinMutex<FreeListAllocator> =
