--- conflicted
+++ resolved
@@ -1,16 +1,16 @@
-/* 
+/*
  * Copyright (C) 2017 AltOS-Rust Team
- * 
+ *
  * This program is free software: you can redistribute it and/or modify
  * it under the terms of the GNU General Public License as published by
  * the Free Software Foundation, either version 3 of the License, or
  * (at your option) any later version.
- * 
+ *
  * This program is distributed in the hope that it will be useful,
  * but WITHOUT ANY WARRANTY; without even the implied warranty of
  * MERCHANTABILITY or FITNESS FOR A PARTICULAR PURPOSE.  See the
  * GNU General Public License for more details.
- * 
+ *
  * You should have received a copy of the GNU General Public License
  * along with this program. If not, see <http://www.gnu.org/licenses/>.
  */
@@ -43,10 +43,6 @@
 #[macro_use]
 extern crate std;
 
-<<<<<<< HEAD
-#[cfg(all(not(test), not(feature="test"), feature="free_list_allocator"))]
-extern crate free_list_allocator as allocator;
-=======
 #[macro_export]
 macro_rules! kprint {
     ($($arg:tt)*) => ({
@@ -60,9 +56,8 @@
     ($fmt:expr, $($arg:tt)*) => (kprint!(concat!($fmt, "\n"), $($arg)*));
 }
 
-#[cfg(all(not(test), not(feature="test"), feature="bump_allocator"))]
-extern crate bump_allocator as allocator;
->>>>>>> ea399012
+#[cfg(all(not(test), not(feature="test"), feature="free_list_allocator"))]
+extern crate free_list_allocator as allocator;
 
 pub extern crate alloc;
 pub extern crate collections;
