--- conflicted
+++ resolved
@@ -21,7 +21,6 @@
     memset(dest, 0, n);
 }
 
-<<<<<<< HEAD
 #[no_mangle]
 pub unsafe extern "aapcs" fn __aeabi_memcpy(dest: *mut u8, src: *const u8, n: usize) {
     memcpy(dest, src, n);
@@ -46,9 +45,7 @@
     0
 }
 
-=======
 // Sets the memory pointed to the value passed in.
->>>>>>> 54959756
 unsafe fn memset(s: *mut u8, c: i32, n: usize) -> *mut u8 {
     let mut i = 0;
     while i < n {
