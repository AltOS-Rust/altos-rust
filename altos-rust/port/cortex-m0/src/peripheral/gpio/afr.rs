// peripheral/gpio/afr.rs
// AltOSRust
//
// Created by Daniel Seitz on 11/30/16

use super::super::{Register, Field};

#[derive(Copy, Clone)]
pub enum AlternateFunction {
  Zero,
  One,
  Two,
  Three,
  Four,
  Five,
  Six,
  Seven,
}

impl Field for AlternateFunction {
  fn mask(&self) -> u32 {
    match *self {
      AlternateFunction::Zero => 0b0000,
      AlternateFunction::One => 0b0001,
      AlternateFunction::Two => 0b0010,
      AlternateFunction::Three => 0b0011,
      AlternateFunction::Four => 0b0100,
      AlternateFunction::Five => 0b0101,
      AlternateFunction::Six => 0b0110,
      AlternateFunction::Seven => 0b0111,
    }
  }
}

impl AlternateFunction {
  fn from_mask(mask: u32) -> Self {
    match mask {
      0b0000 => AlternateFunction::Zero,
      0b0001 => AlternateFunction::One,
      0b0010 => AlternateFunction::Two,
      0b0011 => AlternateFunction::Three,
      0b0100 => AlternateFunction::Four,
      0b0101 => AlternateFunction::Five,
      0b0110 => AlternateFunction::Six,
      0b0111 => AlternateFunction::Seven,
      _ => panic!("AlternateFunction::from_mask - mask was not a valid value!"),
    }
  }
}

#[derive(Copy, Clone)]
pub struct AlternateFunctionControl {
  afrl: AFRL,
  afrh: AFRH,
}

impl AlternateFunctionControl {
  pub fn new(base_addr: *const u32) -> Self {
    AlternateFunctionControl {
      afrl: AFRL::new(base_addr),
      afrh: AFRH::new(base_addr),
    }
  }

  pub fn set_function(&self, function: AlternateFunction, port: u8) {
    if port < 8 {
      self.afrl.set_function(function, port);
    }
    else {
      self.afrh.set_function(function, port);
    }
  }

  pub fn get_function(&self, port: u8) -> AlternateFunction {
    if port < 8 {
      self.afrl.get_function(port)
    }
    else {
      self.afrh.get_function(port)
    }
  }
}

#[derive(Copy, Clone)]
struct AFRL {
  base_addr: *const u32,
}

impl Register for AFRL {
  fn new(base_addr: *const u32) -> Self {
    AFRL { base_addr: base_addr }
  }

  fn base_addr(&self) -> *const u32 {
    self.base_addr
  }

  fn mem_offset(&self) -> u32 {
    0x20
  }
}

impl AFRL {
  fn set_function(&self, function: AlternateFunction, port: u8) {
    if port > 8 {
      panic!("AFRL::set_function - specified port must be between [0..7]!");
    }
    let mask = function.mask();

    unsafe {
      let mut reg = self.addr();

      *reg &= !(0b1111 << (port * 4));
      *reg |= mask << (port * 4);
    }
  }

  fn get_function(&self, port: u8) -> AlternateFunction {
    if port > 8 {
      panic!("AFRL::get_function - specified port must be between [0..7]!");
    }

    let mask = unsafe {
      let reg = self.addr();

      *reg & (0b1111 << (port * 4))
    };
    AlternateFunction::from_mask(mask)
  }
}

#[derive(Copy, Clone)]
struct AFRH {
  base_addr: *const u32,
}

impl Register for AFRH {
  fn new(base_addr: *const u32) -> Self {
    AFRH { base_addr: base_addr }
  }

  fn base_addr(&self) -> *const u32 {
    self.base_addr
  }

  fn mem_offset(&self) -> u32 {
    0x24
  }
}

impl AFRH {
  fn set_function(&self, function: AlternateFunction, port: u8) {
    if port > 15 || port < 8 {
      panic!("AFRL::set_function - specified port must be between [8..15]!");
    }
    let mask = function.mask();

<<<<<<< HEAD
=======
    // #9: Port needs to be subtracted by 8 since afr registers are split into high and low for 0-7
    // and 8-15. i.e. port 9 is actually offset 1 * 4 in the afrh register (rather than offset
    // 9 * 4)
    let port = port - 8;
>>>>>>> e2775aa0
    unsafe {
      let mut reg = self.addr();

      *reg &= !(0b1111 << (port * 4));
      *reg |= mask << (port * 4);
    }
  }

  fn get_function(&self, port: u8) -> AlternateFunction {
    if port > 15 || port < 8 {
      panic!("AFRL::get_function - specified port must be between [8..15]!");
    }

<<<<<<< HEAD
=======
    // #9: See comment in `set_function`
    let port = port - 8;
>>>>>>> e2775aa0
    let mask = unsafe {
      let reg = self.addr();

      *reg & (0b1111 << (port * 4))
    };
    AlternateFunction::from_mask(mask)
  }
}

#[cfg(test)]
mod tests {
  use super::*;

  #[test]
  fn test_afrh_set_function() {
    let test_reg: u32 = 0;
    let base_addr: *const u32 = &test_reg;

    println!("VALUE OF TEST_REG BEFORE: {}", test_reg);
    let afrh = unsafe { AFRH::new(base_addr.offset(-0x24)) };
    afrh.set_function(AlternateFunction::One, 9);
    println!("VALUE OF TEST_REG AFTER: {}", test_reg);
    assert!(false);
  }
}<|MERGE_RESOLUTION|>--- conflicted
+++ resolved
@@ -155,13 +155,10 @@
     }
     let mask = function.mask();
 
-<<<<<<< HEAD
-=======
     // #9: Port needs to be subtracted by 8 since afr registers are split into high and low for 0-7
     // and 8-15. i.e. port 9 is actually offset 1 * 4 in the afrh register (rather than offset
     // 9 * 4)
     let port = port - 8;
->>>>>>> e2775aa0
     unsafe {
       let mut reg = self.addr();
 
@@ -175,11 +172,8 @@
       panic!("AFRL::get_function - specified port must be between [8..15]!");
     }
 
-<<<<<<< HEAD
-=======
     // #9: See comment in `set_function`
     let port = port - 8;
->>>>>>> e2775aa0
     let mask = unsafe {
       let reg = self.addr();
 
