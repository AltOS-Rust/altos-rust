--- conflicted
+++ resolved
@@ -1,16 +1,16 @@
-/* 
+/*
  * Copyright (C) 2017 AltOS-Rust Team
- * 
+ *
  * This program is free software: you can redistribute it and/or modify
  * it under the terms of the GNU General Public License as published by
  * the Free Software Foundation, either version 3 of the License, or
  * (at your option) any later version.
- * 
+ *
  * This program is distributed in the hope that it will be useful,
  * but WITHOUT ANY WARRANTY; without even the implied warranty of
  * MERCHANTABILITY or FITNESS FOR A PARTICULAR PURPOSE.  See the
  * GNU General Public License for more details.
- * 
+ *
  * You should have received a copy of the GNU General Public License
  * along with this program. If not, see <http://www.gnu.org/licenses/>.
  */
@@ -39,71 +39,10 @@
 
 #[no_mangle]
 pub fn application_entry() -> ! {
-<<<<<<< HEAD
-  // Initialize the LED lock
-  {
-    let mut led = LED.lock();
-    *led = Some(Port::new(3, gpio::Group::B));
-  }
-
-  kernel::syscall::new_task(blink_1, Args::empty(), 512, Priority::Normal, "blink_1");
-  kernel::syscall::new_task(useful_task, Args::empty(), 128, Priority::Normal, "useful_task1");
-  kernel::syscall::new_task(blink_2, Args::empty(), 512, Priority::Normal, "blink_2");
-  kernel::syscall::new_task(useful_task, Args::empty(), 256, Priority::Normal, "useful_task2");
-  kernel::syscall::new_task(blink_sleep, Args::empty(), 512, Priority::Normal, "blink_3");
-  kernel::syscall::new_task(useful_task, Args::empty(), 512, Priority::Normal, "useful_task3");
-  kernel::task::start_scheduler();
-
-  loop { unsafe { arm::asm::bkpt() }; }
-}
-
-fn useful_task(_args: &mut Args) {
-  kernel::syscall::exit();
-}
-
-fn blink_1(_args: &mut Args) {
-  loop {
-    // Grab the LED lock
-    let guard = LED.lock();
-    {
-      // Get a reference to the underlying port
-      let led = guard.as_ref().unwrap();
-      // Blink 10 times at 100 ms intervals
-      for _ in 0..10 {
-        led.set();
-        time::delay_ms(100);
-        led.reset();
-        time::delay_ms(100);
-      }
-    }
-    // Release the lock before yielding our time slice
-    drop(guard);
-    kernel::syscall::sched_yield();
-  }
-}
-
-fn blink_2(_args: &mut Args) {
-  loop {
-    let guard = LED.lock();
-    {
-      let led = guard.as_ref().unwrap();
-      for _ in 0..5 {
-        led.set();
-        time::delay_ms(500);
-        led.reset();
-        time::delay_ms(500);
-      }
-    }
-    drop(guard);
-    kernel::syscall::sched_yield();
-  }
-}
-=======
     // -----------------
     // Tasks go between the lines.
     // ----------------
     kernel::task::start_scheduler();
->>>>>>> ea399012
 
     loop { unsafe { arm::asm::bkpt() }; }
 }